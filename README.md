--- conflicted
+++ resolved
@@ -50,9 +50,6 @@
 
 ## Documentation
 
-<<<<<<< HEAD
-Installation guide, examples and API reference can be found on the [documentation page](https://zxing-js.github.io/library/).
-=======
 `npm i @zxing/library --save`
 
 or
@@ -101,7 +98,6 @@
 
 reader.decode(binaryBitmap);
 ```
->>>>>>> 2c4c22c6
 
 ## Contributing
 
