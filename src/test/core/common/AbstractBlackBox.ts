--- conflicted
+++ resolved
@@ -16,15 +16,8 @@
 
 /*package com.google.zxing.common;*/
 
-<<<<<<< HEAD
-import * as assert from 'assert';
 import * as fs from 'fs';
 import * as path from 'path';
-=======
-import { assertEquals } from '../util/AssertUtils';
-import SharpImage from '../util/SharpImage';
-import SharpImageLuminanceSource from '../SharpImageLuminanceSource';
->>>>>>> ab000ee0
 import BarcodeFormat from '../../../core/BarcodeFormat';
 import BinaryBitmap from '../../../core/BinaryBitmap';
 import HybridBinarizer from '../../../core/common/HybridBinarizer';
@@ -36,6 +29,7 @@
 import StringEncoding from '../../../core/util/StringEncoding';
 import TestResult from '../common/TestResult';
 import SharpImageLuminanceSource from '../SharpImageLuminanceSource';
+import { assertEquals } from '../util/AssertUtils';
 import SharpImage from '../util/SharpImage';
 
 
@@ -134,21 +128,12 @@
           results.push(file);
         }
       }
-<<<<<<< HEAD
     }
 
     if (results.length === 0) {
       console.log(`No files in folder ${dir}`);
     }
 
-=======
-    }
-
-    if (results.length === 0) {
-      console.log(`No files in folder ${dir}`);
-    }
-
->>>>>>> ab000ee0
     return results;
   }
 
@@ -156,11 +141,7 @@
    * @throws IOException
    */
   protected getImageFiles(): Array<string> {
-<<<<<<< HEAD
-    assert.strictEqual(fs.existsSync(this.testBase), true, 'Please download and install test images, and run from the \'core\' directory');
-=======
     assertEquals(fs.existsSync(this.testBase), true, 'Please download and install test images, and run from the \'core\' directory');
->>>>>>> ab000ee0
     return this.walkDirectory(this.testBase);
   }
 
@@ -176,15 +157,6 @@
    *
    * @throws IOException
    */
-<<<<<<< HEAD
-  public testBlackBox(done: (err: any) => any): void {
-    this.testBlackBoxCountingResults(true, done)
-      .then(() => console.log('testBlackBox finished.'))
-      .catch((e) => {
-        console.log('Test ended with error: ', e);
-        done(e);
-      });
-=======
   public async testBlackBox(): Promise<void> {
     try {
       await this.testBlackBoxCountingResults(true);
@@ -193,19 +165,13 @@
       console.log('Test ended with error: ', e);
       throw e;
     }
->>>>>>> ab000ee0
-  }
-
-  /**
-   * @throws IOException
-   */
-<<<<<<< HEAD
-  private async testBlackBoxCountingResults(assertOnFailure: boolean, done: (err?: any) => any): Promise<void> {
-    assert.strictEqual(this.testResults.length > 0, true);
-=======
+  }
+
+  /**
+   * @throws IOException
+   */
   private async testBlackBoxCountingResults(assertOnFailure: boolean): Promise<void> {
     assertEquals(this.testResults.length > 0, true);
->>>>>>> ab000ee0
 
     const imageFiles: Array<string> = this.getImageFiles();
     const testCount: number /*int*/ = this.testResults.length;
@@ -215,108 +181,6 @@
     const tryHarderCounts = new Int32Array(testCount);
     const tryHarderMisreadCounts = new Int32Array(testCount);
 
-<<<<<<< HEAD
-    for (const testImage of imageFiles) {
-
-      console.log(`    Starting ${testImage}`);
-      const fileBaseName: string = path.basename(testImage, path.extname(testImage));
-      let expectedTextFile: string = path.resolve(this.testBase, fileBaseName + '.txt');
-      let expectedText: string;
-      // Next line can be found in line 155 of the original file.
-      if (fs.existsSync(expectedTextFile)) {
-        expectedText = AbstractBlackBoxSpec.readTextFileAsString(expectedTextFile);
-      } else {
-        expectedTextFile = path.resolve(fileBaseName + '.bin');
-        assert.strictEqual(fs.existsSync(expectedTextFile), true, 'result bin/text file should exists');
-        expectedText = AbstractBlackBoxSpec.readBinFileAsString(expectedTextFile);
-      }
-
-      const expectedMetadataFile: string = path.resolve(fileBaseName + '.metadata.txt');
-      let expectedMetadata = null;
-      if (fs.existsSync(expectedMetadataFile)) {
-        expectedMetadata = AbstractBlackBoxSpec.readTextFileAsMetadata(expectedMetadataFile);
-      }
-
-      for (let x: number /*int*/ = 0; x < testCount; x++) {
-        const rotation: number /*float*/ = this.testResults[x].getRotation();
-        const rotatedImage = await SharpImage.loadWithRotation(testImage, rotation);
-        const source: LuminanceSource = new SharpImageLuminanceSource(rotatedImage);
-        const bitmap = new BinaryBitmap(new HybridBinarizer(source));
-        try {
-          if (this.decode(bitmap, rotation, expectedText, expectedMetadata, false)) {
-            passedCounts[x]++;
-          } else {
-            misreadCounts[x]++;
-          }
-        } catch (e) {
-          console.log(`could not read at rotation ${rotation} failed with ${e.constructor.name}. Message: ${e.message}`);
-        }
-        try {
-          if (this.decode(bitmap, rotation, expectedText, expectedMetadata, true)) {
-            tryHarderCounts[x]++;
-          } else {
-            tryHarderMisreadCounts[x]++;
-          }
-        } catch (e) {
-          console.log(`could not read at rotation ${rotation} w/TH failed with ${e.constructor.name}.`);
-        }
-      }
-    }
-
-    // Original reference: 197.
-    // Print the results of all tests first
-    let totalFound /*int*/ = 0;
-    let totalMustPass /*int*/ = 0;
-    let totalMisread /*int*/ = 0;
-    let totalMaxMisread /*int*/ = 0;
-
-    for (let x: number /*int*/ = 0, length = this.testResults.length; x < length; x++) {
-      const testResult: TestResult = this.testResults[x];
-      console.log(`\n      Rotation ${testResult.getRotation()} degrees:`);
-      console.log(`        ${passedCounts[x]} of ${imageFiles.length} images passed (${testResult.getMustPassCount()} required)`);
-      let failed: number /*int*/ = imageFiles.length - passedCounts[x];
-      console.log(`        ${misreadCounts[x]} failed due to misreads, ${failed - misreadCounts[x]} not detected`);
-      console.log(`        ${tryHarderCounts[x]} of ${imageFiles.length} images passed with try harder (${testResult.getTryHarderCount()} required)`);
-      failed = imageFiles.length - tryHarderCounts[x];
-      console.log(`        ${tryHarderMisreadCounts[x]} failed due to misreads, ${failed - tryHarderMisreadCounts[x]} not detected`);
-      totalFound += passedCounts[x] + tryHarderCounts[x];
-      totalMustPass += testResult.getMustPassCount() + testResult.getTryHarderCount();
-      totalMisread += misreadCounts[x] + tryHarderMisreadCounts[x];
-      totalMaxMisread += testResult.getMaxMisreads() + testResult.getMaxTryHarderMisreads();
-    }
-
-    const totalTests: number /*int*/ = imageFiles.length * testCount * 2;
-
-    console.log(`    Decoded ${totalFound} images out of ${totalTests} (${totalFound * 100 / totalTests}%, ${totalMustPass} required)`);
-
-    if (totalFound > totalMustPass) {
-      console.warn(`  +++ Test too lax by ${totalFound - totalMustPass} images`);
-    } else if (totalFound < totalMustPass) {
-      console.error(`  --- Test failed by ${totalMustPass - totalFound} images`);
-    }
-
-    if (totalMisread < totalMaxMisread) {
-      console.warn(`  +++ Test expects too many misreads by ${totalMaxMisread - totalMisread} images`);
-    } else if (totalMisread > totalMaxMisread) {
-      console.error(`  --- Test had too many misreads by ${totalMisread - totalMaxMisread} images`);
-    }
-
-    // Then run through again and assert if any failed.
-    if (assertOnFailure) {
-      for (let x: number /*int*/ = 0; x < testCount; x++) {
-
-        const testResult = this.testResults[x];
-        const label = '      Rotation ' + testResult.getRotation() + ' degrees: Too many images failed.';
-
-        assert.strictEqual(passedCounts[x] >= testResult.getMustPassCount(), true, label);
-        assert.strictEqual(tryHarderCounts[x] >= testResult.getTryHarderCount(), true, `Try harder, ${label}`);
-        assert.strictEqual(misreadCounts[x] <= testResult.getMaxMisreads(), true, label);
-        assert.strictEqual(tryHarderMisreadCounts[x] <= testResult.getMaxTryHarderMisreads(), true, `Try harder, ${label}`);
-      }
-    }
-
-    done();
-=======
     const testImageIterations: Promise<void>[] = [];
 
     for (const testImage of imageFiles) {
@@ -438,7 +302,6 @@
         assertEquals(tryHarderMisreadCounts[x] <= testResult.getMaxTryHarderMisreads(), true, `Try harder, ${label}`);
       }
     }
->>>>>>> ab000ee0
   }
 
   /**
