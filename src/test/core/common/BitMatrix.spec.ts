/*
 * Copyright 2007 ZXing authors
 *
 * Licensed under the Apache License, Version 2.0 (the "License")
 * you may not use this file except in compliance with the License.
 * You may obtain a copy of the License at
 *
 *      http://www.apache.org/licenses/LICENSE-2.0
 *
 * Unless required by applicable law or agreed to in writing, software
 * distributed under the License is distributed on an "AS IS" BASIS,
 * WITHOUT WARRANTIES OR CONDITIONS OF ANY KIND, either express or implied.
 * See the License for the specific language governing permissions and
 * limitations under the License.
 */

/*package com.google.zxing.common;*/

import * as assert from 'assert';
<<<<<<< HEAD
import BitArray from '../../../core/common/BitArray';
import BitMatrix from '../../../core/common/BitMatrix';
import IllegalArgumentException from '../../../core/IllegalArgumentException';
import AssertUtils from '../util/AssertUtils';

=======
import AssertUtils from '../util/AssertUtils';
import { BitMatrix } from '@zxing/library';
import { BitArray } from '@zxing/library';

import { ZXingStringBuilder } from '@zxing/library';
import { IllegalArgumentException } from '@zxing/library';
>>>>>>> 0447642e

/**
 * @author Sean Owen
 * @author dswitkin@google.com (Daniel Switkin)
 */
describe('BitMatrix', () => {

  const BIT_MATRIX_POINTS = [1, 2, 2, 0, 3, 1];

<<<<<<< HEAD
  it('testGetSet', () => {
    const matrix: BitMatrix = new BitMatrix(33);
    assert.strictEqual(33, matrix.getHeight());
    for (let y: number /*int*/ = 0; y < 33; y++) {
      for (let x: number /*int*/ = 0; x < 33; x++) {
        if (y * x % 3 === 0) {
          matrix.set(x, y);
=======
    function matrixToString(result: BitMatrix): string {
        assert.strictEqual(1, result.getHeight());
        const builder: ZXingStringBuilder = new ZXingStringBuilder(); // result.getWidth())
        for (let i: number /*int*/ = 0; i < result.getWidth(); i++) {
            builder.append(result.get(i, 0) ? '1' : '0');
>>>>>>> 0447642e
        }
      }
    }
    for (let y: number /*int*/ = 0; y < 33; y++) {
      for (let x: number /*int*/ = 0; x < 33; x++) {
        const expected = y * x % 3 === 0;
        const value = matrix.get(x, y);
        assert.strictEqual(value, expected);
      }
    }
  });

  it('testSetRegion', () => {
    const matrix: BitMatrix = new BitMatrix(5);
    matrix.setRegion(1, 1, 3, 3);
    for (let y: number /*int*/ = 0; y < 5; y++) {
      for (let x: number /*int*/ = 0; x < 5; x++) {
        assert.strictEqual(y >= 1 && y <= 3 && x >= 1 && x <= 3, matrix.get(x, y));
      }
    }
  });

  it('testEnclosing', () => {
    const matrix: BitMatrix = new BitMatrix(5);
    assert.strictEqual(null === (matrix.getEnclosingRectangle()), true);
    matrix.setRegion(1, 1, 1, 1);
    assert.strictEqual(AssertUtils.typedArraysAreEqual(Int32Array.from([1, 1, 1, 1]), matrix.getEnclosingRectangle()), true);
    matrix.setRegion(1, 1, 3, 2);
    assert.strictEqual(AssertUtils.typedArraysAreEqual(Int32Array.from([1, 1, 3, 2]), matrix.getEnclosingRectangle()), true);
    matrix.setRegion(0, 0, 5, 5);
    assert.strictEqual(AssertUtils.typedArraysAreEqual(Int32Array.from([0, 0, 5, 5]), matrix.getEnclosingRectangle()), true);
  });

  it('testOnBit', () => {
    const matrix: BitMatrix = new BitMatrix(5);
    assert.strictEqual(null === (matrix.getTopLeftOnBit()), true);
    assert.strictEqual(null === (matrix.getBottomRightOnBit()), true);
    matrix.setRegion(1, 1, 1, 1);
    assert.strictEqual(AssertUtils.typedArraysAreEqual(Int32Array.from([1, 1]), matrix.getTopLeftOnBit()), true);
    assert.strictEqual(AssertUtils.typedArraysAreEqual(Int32Array.from([1, 1]), matrix.getBottomRightOnBit()), true);
    matrix.setRegion(1, 1, 3, 2);
    assert.strictEqual(AssertUtils.typedArraysAreEqual(Int32Array.from([1, 1]), matrix.getTopLeftOnBit()), true);
    assert.strictEqual(AssertUtils.typedArraysAreEqual(Int32Array.from([3, 2]), matrix.getBottomRightOnBit()), true);
    matrix.setRegion(0, 0, 5, 5);
    assert.strictEqual(AssertUtils.typedArraysAreEqual(Int32Array.from([0, 0]), matrix.getTopLeftOnBit()), true);
    assert.strictEqual(AssertUtils.typedArraysAreEqual(Int32Array.from([4, 4]), matrix.getBottomRightOnBit()), true);
  });

  it('testRectangularMatrix', () => {
    const matrix: BitMatrix = new BitMatrix(75, 20);
    assert.strictEqual(75, matrix.getWidth());
    assert.strictEqual(20, matrix.getHeight());
    matrix.set(10, 0);
    matrix.set(11, 1);
    matrix.set(50, 2);
    matrix.set(51, 3);
    matrix.flip(74, 4);
    matrix.flip(0, 5);

    // Should all be on
    assert.strictEqual((matrix.get(10, 0)), true);
    assert.strictEqual((matrix.get(11, 1)), true);
    assert.strictEqual((matrix.get(50, 2)), true);
    assert.strictEqual((matrix.get(51, 3)), true);
    assert.strictEqual((matrix.get(74, 4)), true);
    assert.strictEqual((matrix.get(0, 5)), true);

    // Flip a couple back off
    matrix.flip(50, 2);
    matrix.flip(51, 3);
    assert.strictEqual((matrix.get(50, 2)), false);
    assert.strictEqual((matrix.get(51, 3)), false);
  });

  it('testRectangularSetRegion', () => {
    const matrix: BitMatrix = new BitMatrix(320, 240);
    assert.strictEqual(320, matrix.getWidth());
    assert.strictEqual(240, matrix.getHeight());
    matrix.setRegion(105, 22, 80, 12);

    // Only bits in the region should be on
    for (let y: number /*int*/ = 0; y < 240; y++) {
      for (let x: number /*int*/ = 0; x < 320; x++) {
        assert.strictEqual(y >= 22 && y < 34 && x >= 105 && x < 185, matrix.get(x, y));
      }
    }
  });

  it('testGetRow', () => {
    const matrix: BitMatrix = new BitMatrix(102, 5);
    for (let x: number /*int*/ = 0; x < 102; x++) {
      if ((x & 0x03) === 0) {
        matrix.set(x, 2);
      }
    }

    // Should allocate
    const array: BitArray = matrix.getRow(2, null);
    assert.strictEqual(array.getSize(), 102);

    // Should reallocate
    let array2: BitArray = new BitArray(60);
    array2 = matrix.getRow(2, array2);
    assert.strictEqual(array2.getSize(), 102);

    // Should use provided object, with original BitArray size
    let array3: BitArray = new BitArray(200);
    array3 = matrix.getRow(2, array3);
    assert.strictEqual(array3.getSize(), 200);

    for (let x: number /*int*/ = 0; x < 102; x++) {
      const on: boolean = (x & 0x03) === 0;
      assert.strictEqual(on, array.get(x));
      assert.strictEqual(on, array2.get(x));
      assert.strictEqual(on, array3.get(x));
    }
  });


  it('testSetRow', () => {
    const a = new BitMatrix(33);
    a.set(1, 0);
    a.set(2, 0);
    a.set(31, 32);
    a.set(32, 32);

    const b = new BitMatrix(33);
    b.setRow(0, a.getRow(0));
    b.setRow(1, a.getRow(0));
    b.setRow(31, a.getRow(32));
    b.setRow(32, a.getRow(32));

    assert.strictEqual(b.get(1, 0), true);
    assert.strictEqual(b.get(2, 0), true);
    assert.strictEqual(b.get(3, 0), false);

    assert.strictEqual(b.get(1, 1), true);
    assert.strictEqual(b.get(2, 1), true);
    assert.strictEqual(b.get(3, 1), false);

    assert.strictEqual(b.get(30, 31), false);
    assert.strictEqual(b.get(31, 31), true);
    assert.strictEqual(b.get(32, 31), true);

    assert.strictEqual(b.get(30, 32), false);
    assert.strictEqual(b.get(31, 32), true);
    assert.strictEqual(b.get(32, 32), true);
  });

  it('testRotate180Simple', () => {
    const matrix: BitMatrix = new BitMatrix(3, 3);
    matrix.set(0, 0);
    matrix.set(0, 1);
    matrix.set(1, 2);
    matrix.set(2, 1);

    matrix.rotate180();

    assert.strictEqual((matrix.get(2, 2)), true);
    assert.strictEqual((matrix.get(2, 1)), true);
    assert.strictEqual((matrix.get(1, 0)), true);
    assert.strictEqual((matrix.get(0, 1)), true);
  });

  it('testRotate180', () => {
    testRotate180(7, 4);
    testRotate180(7, 5);
    testRotate180(8, 4);
    testRotate180(8, 5);
  });

  it('testParse', () => {
    const emptyMatrix: BitMatrix = new BitMatrix(3, 3);
    const fullMatrix: BitMatrix = new BitMatrix(3, 3);
    fullMatrix.setRegion(0, 0, 3, 3);
    const centerMatrix: BitMatrix = new BitMatrix(3, 3);
    centerMatrix.setRegion(1, 1, 1, 1);
    const emptyMatrix24: BitMatrix = new BitMatrix(2, 4);

    assert.strictEqual(BitMatrix.parseFromString('   \n   \n   \n', 'x', ' ').equals(emptyMatrix), true);
    assert.strictEqual(BitMatrix.parseFromString('   \n   \r\r\n   \n\r', 'x', ' ').equals(emptyMatrix), true);
    assert.strictEqual(BitMatrix.parseFromString('   \n   \n   ', 'x', ' ').equals(emptyMatrix), true);

    assert.strictEqual(BitMatrix.parseFromString('xxx\nxxx\nxxx\n', 'x', ' ').equals(fullMatrix), true);

    assert.strictEqual(BitMatrix.parseFromString('   \n x \n   \n', 'x', ' ').equals(centerMatrix), true);
    assert.strictEqual(BitMatrix.parseFromString('      \n  x   \n      \n', 'x ', '  ').equals(centerMatrix), true);
    try {
      BitMatrix.parseFromString('   \n xy\n   \n', 'x', ' ');
      assert.ok(false);
    } catch (ex) {
      if (!(ex instanceof IllegalArgumentException)) {
        assert.ok(false);
      }
    }

    assert.strictEqual(BitMatrix.parseFromString('  \n  \n  \n  \n', 'x', ' ').equals(emptyMatrix24), true);

    assert.strictEqual(BitMatrix.parseFromString(centerMatrix.toString('x', '.'), 'x', '.').equals(centerMatrix), true);
  });

  it('testClone', () => {
    const matrix: BitMatrix = new BitMatrix(33);
    matrix.set(0, 0);
    matrix.set(32, 32);
    const clone: BitMatrix = matrix.clone();
    assert.strictEqual(clone.equals(matrix), true);
  });

  it('testUnset', () => {
    const emptyMatrix: BitMatrix = new BitMatrix(3, 3);
    const matrix: BitMatrix = emptyMatrix.clone();
    matrix.set(1, 1);
    assert.strictEqual(matrix.equals(emptyMatrix), false);
    matrix.unset(1, 1);
    assert.strictEqual(matrix.equals(emptyMatrix), true);
    matrix.unset(1, 1);
    assert.strictEqual(matrix.equals(emptyMatrix), true);
  });

  it('testXOR', () => {
    const emptyMatrix: BitMatrix = new BitMatrix(3, 3);
    const fullMatrix: BitMatrix = new BitMatrix(3, 3);
    fullMatrix.setRegion(0, 0, 3, 3);
    const centerMatrix: BitMatrix = new BitMatrix(3, 3);
    centerMatrix.setRegion(1, 1, 1, 1);
    const invertedCenterMatrix: BitMatrix = fullMatrix.clone();
    invertedCenterMatrix.unset(1, 1);
    const badMatrix: BitMatrix = new BitMatrix(4, 4);

    testXOR(emptyMatrix, emptyMatrix, emptyMatrix);
    testXOR(emptyMatrix, centerMatrix, centerMatrix);
    testXOR(emptyMatrix, fullMatrix, fullMatrix);

    testXOR(centerMatrix, emptyMatrix, centerMatrix);
    testXOR(centerMatrix, centerMatrix, emptyMatrix);
    testXOR(centerMatrix, fullMatrix, invertedCenterMatrix);

    testXOR(invertedCenterMatrix, emptyMatrix, invertedCenterMatrix);
    testXOR(invertedCenterMatrix, centerMatrix, fullMatrix);
    testXOR(invertedCenterMatrix, fullMatrix, centerMatrix);

    testXOR(fullMatrix, emptyMatrix, fullMatrix);
    testXOR(fullMatrix, centerMatrix, invertedCenterMatrix);
    testXOR(fullMatrix, fullMatrix, emptyMatrix);

    try {
      emptyMatrix.clone().xor(badMatrix);
      assert.ok(false);
    } catch (ex) {
      if (!(ex instanceof IllegalArgumentException)) {
        assert.ok(false);
      }
    }

    try {
      badMatrix.clone().xor(emptyMatrix);
      assert.ok(false);
    } catch (ex) {
      if (!(ex instanceof IllegalArgumentException)) {
        assert.ok(false);
      }
    }
  });

  // function matrixToString(result: BitMatrix): string {
  //     assert.strictEqual(1, result.getHeight());
  //     const builder: StringBuilder = new StringBuilder(); // result.getWidth())
  //     for (let i: number /*int*/ = 0; i < result.getWidth(); i++) {
  //         builder.append(result.get(i, 0) ? '1' : '0');
  //     }
  //     return builder.toString();
  // }

  function testXOR(dataMatrix: BitMatrix, flipMatrix: BitMatrix, expectedMatrix: BitMatrix): void {
    const matrix: BitMatrix = dataMatrix.clone();
    matrix.xor(flipMatrix);
    assert.strictEqual(matrix.equals(expectedMatrix), true);
  }

  function testRotate180(width: number /*int*/, height: number /*int*/): void {
    const input: BitMatrix = getInput(width, height);
    input.rotate180();
    const expected: BitMatrix = getExpected(width, height);

    for (let y: number /*int*/ = 0; y < height; y++) {
      for (let x: number /*int*/ = 0; x < width; x++) {
        assert.strictEqual(input.get(x, y), expected.get(x, y), '(' + x + ',' + y + ')');
      }
    }
  }

  function getExpected(width: number /*int*/, height: number /*int*/): BitMatrix {
    const result: BitMatrix = new BitMatrix(width, height);
    for (let i: number /*int*/ = 0; i < BIT_MATRIX_POINTS.length; i += 2) {
      result.set(width - 1 - BIT_MATRIX_POINTS[i], height - 1 - BIT_MATRIX_POINTS[i + 1]);
    }
    return result;
  }

  function getInput(width: number /*int*/, height: number /*int*/): BitMatrix {
    const result: BitMatrix = new BitMatrix(width, height);
    for (let i: number /*int*/ = 0; i < BIT_MATRIX_POINTS.length; i += 2) {
      result.set(BIT_MATRIX_POINTS[i], BIT_MATRIX_POINTS[i + 1]);
    }
    return result;
  }

});<|MERGE_RESOLUTION|>--- conflicted
+++ resolved
@@ -17,20 +17,13 @@
 /*package com.google.zxing.common;*/
 
 import * as assert from 'assert';
-<<<<<<< HEAD
-import BitArray from '../../../core/common/BitArray';
-import BitMatrix from '../../../core/common/BitMatrix';
-import IllegalArgumentException from '../../../core/IllegalArgumentException';
-import AssertUtils from '../util/AssertUtils';
-
-=======
 import AssertUtils from '../util/AssertUtils';
 import { BitMatrix } from '@zxing/library';
 import { BitArray } from '@zxing/library';
 
 import { ZXingStringBuilder } from '@zxing/library';
 import { IllegalArgumentException } from '@zxing/library';
->>>>>>> 0447642e
+
 
 /**
  * @author Sean Owen
@@ -40,7 +33,6 @@
 
   const BIT_MATRIX_POINTS = [1, 2, 2, 0, 3, 1];
 
-<<<<<<< HEAD
   it('testGetSet', () => {
     const matrix: BitMatrix = new BitMatrix(33);
     assert.strictEqual(33, matrix.getHeight());
@@ -48,13 +40,6 @@
       for (let x: number /*int*/ = 0; x < 33; x++) {
         if (y * x % 3 === 0) {
           matrix.set(x, y);
-=======
-    function matrixToString(result: BitMatrix): string {
-        assert.strictEqual(1, result.getHeight());
-        const builder: ZXingStringBuilder = new ZXingStringBuilder(); // result.getWidth())
-        for (let i: number /*int*/ = 0; i < result.getWidth(); i++) {
-            builder.append(result.get(i, 0) ? '1' : '0');
->>>>>>> 0447642e
         }
       }
     }
@@ -301,13 +286,32 @@
     testXOR(fullMatrix, centerMatrix, invertedCenterMatrix);
     testXOR(fullMatrix, fullMatrix, emptyMatrix);
 
-    try {
-      emptyMatrix.clone().xor(badMatrix);
-      assert.ok(false);
-    } catch (ex) {
-      if (!(ex instanceof IllegalArgumentException)) {
-        assert.ok(false);
-      }
+        try {
+            emptyMatrix.clone().xor(badMatrix);
+            assert.ok(false);
+        } catch (ex) {
+            if (!(ex instanceof IllegalArgumentException)) {
+                assert.ok(false);
+            }
+        }
+
+        try {
+            badMatrix.clone().xor(emptyMatrix);
+            assert.ok(false);
+        } catch (ex) {
+            if (!(ex instanceof IllegalArgumentException)) {
+                assert.ok(false);
+            }
+        }
+    });
+
+    function matrixToString(result: BitMatrix): string {
+        assert.strictEqual(1, result.getHeight());
+        const builder: ZXingStringBuilder = new ZXingStringBuilder(); // result.getWidth())
+        for (let i: number /*int*/ = 0; i < result.getWidth(); i++) {
+            builder.append(result.get(i, 0) ? '1' : '0');
+        }
+        return builder.toString();
     }
 
     try {
