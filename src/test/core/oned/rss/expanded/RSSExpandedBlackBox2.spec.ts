/*
 * Copyright (C) 2010 ZXing authors
 *
 * Licensed under the Apache License, Version 2.0 (the "License");
 * you may not use this file except in compliance with the License.
 * You may obtain a copy of the License at
 *
 *      http://www.apache.org/licenses/LICENSE-2.0
 *
 * Unless required by applicable law or agreed to in writing, software
 * distributed under the License is distributed on an "AS IS" BASIS,
 * WITHOUT WARRANTIES OR CONDITIONS OF ANY KIND, either express or implied.
 * See the License for the specific language governing permissions and
 * limitations under the License.
 */

/*
 * These authors would like to acknowledge the Spanish Ministry of Industry,
 * Tourism and Trade, for the support in the project TSI020301-2008-2
 * "PIRAmIDE: Personalizable Interactions with Resources on AmI-enabled
 * Mobile Dynamic Environments", led by Treelogic
 * ( http://www.treelogic.com/ ):
 *
 *   http://www.piramidepse.com/
 */

// package com.google.zxing.oned;

import { BarcodeFormat, MultiFormatReader } from '@zxing/library';
<<<<<<< HEAD
import AbstractBlackBoxSpec from 'test/core/common/AbstractBlackBox';
=======
import AbstractBlackBoxSpec from '../../../common/AbstractBlackBox';
>>>>>>> 9e92e55c

/**
 * A test of {@link RSSExpandedReader} against a fixed test set of images.
 */
class RSSExpandedBlackBox2TestCase extends AbstractBlackBoxSpec {

  public constructor() {
    super('src/test/resources/blackbox/rssexpanded-2', new MultiFormatReader(), BarcodeFormat.RSS_EXPANDED);
    this.addTest(21, 23, 0.0);
    this.addTest(21, 23, 180.0);
  }
}

describe('RSSExpandedBlackBox2TestCase', () => {
<<<<<<< HEAD
  it.skip('testBlackBox', () => {
    const test = new RSSExpandedBlackBox2TestCase();
    return test.testBlackBox();
=======
  it('testBlackBox', async () => {
    const test = new RSSExpandedBlackBox2TestCase();
    await test.testBlackBox();
>>>>>>> 9e92e55c
  });
});
<|MERGE_RESOLUTION|>--- conflicted
+++ resolved
@@ -27,11 +27,7 @@
 // package com.google.zxing.oned;
 
 import { BarcodeFormat, MultiFormatReader } from '@zxing/library';
-<<<<<<< HEAD
-import AbstractBlackBoxSpec from 'test/core/common/AbstractBlackBox';
-=======
 import AbstractBlackBoxSpec from '../../../common/AbstractBlackBox';
->>>>>>> 9e92e55c
 
 /**
  * A test of {@link RSSExpandedReader} against a fixed test set of images.
@@ -46,14 +42,8 @@
 }
 
 describe('RSSExpandedBlackBox2TestCase', () => {
-<<<<<<< HEAD
-  it.skip('testBlackBox', () => {
-    const test = new RSSExpandedBlackBox2TestCase();
-    return test.testBlackBox();
-=======
   it('testBlackBox', async () => {
     const test = new RSSExpandedBlackBox2TestCase();
     await test.testBlackBox();
->>>>>>> 9e92e55c
   });
 });
