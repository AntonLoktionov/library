--- conflicted
+++ resolved
@@ -1,9 +1,5 @@
 import { BarcodeFormat, MultiFormatReader } from '@zxing/library';
-<<<<<<< HEAD
-import AbstractBlackBoxSpec from 'test/core/common/AbstractBlackBox';
-=======
 import AbstractBlackBoxSpec from '../../../common/AbstractBlackBox';
->>>>>>> 9e92e55c
 
 /*
  * Copyright (C) 2012 ZXing authors
@@ -52,15 +48,9 @@
 }
 
 describe('RSSExpandedStackedBlackBox2TestCase', () => {
-<<<<<<< HEAD
-  it.skip('testBlackBox', () => {
-    const test = new RSSExpandedStackedBlackBox2TestCase();
-    return test.testBlackBox();
-=======
   it('testBlackBox', async () => {
     const test = new RSSExpandedStackedBlackBox2TestCase();
     await test.testBlackBox();
->>>>>>> 9e92e55c
   });
 });
 
