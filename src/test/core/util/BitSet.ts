--- conflicted
+++ resolved
@@ -1,23 +1,3 @@
-<<<<<<< HEAD
-export default class BitSet extends Map<number, boolean> {
-  constructor(size: number) {
-    super();
-  }
-
-  /**
-   * Sets the bit at the specified index to true.
-   * Sets the bit at the specified index to the specified value.
-   */
-  set(bitIndex: number/*int*/, value: boolean = true): this {
-    return super.set(bitIndex, value);
-  }
-
-  // Sets the bits from the specified fromIndex (inclusive) to the specified toIndex (exclusive) to true.
-  // void set(int fromIndex, int toIndex)
-  // set(int fromIndex, int toIndex, boolean value):void {}
-  // Sets the bits from the specified fromIndex (inclusive) to the specified toIndex (exclusive) to the specified value.
-}
-=======
 // @note Extending Map is not supported by TypeScript at the time of writing.
 
 type BitSet = Map<number, boolean>;
@@ -41,5 +21,4 @@
 //   // void set(int fromIndex, int toIndex)
 //   // set(int fromIndex, int toIndex, boolean value):void {}
 //   // Sets the bits from the specified fromIndex (inclusive) to the specified toIndex (exclusive) to the specified value.
-// }
->>>>>>> c04d2fd2
+// }