/*
 * Copyright 2007 ZXing authors
 *
 * Licensed under the Apache License, Version 2.0 (the "License");
 * you may not use this file except in compliance with the License.
 * You may obtain a copy of the License at
 *
 *      http://www.apache.org/licenses/LICENSE-2.0
 *
 * Unless required by applicable law or agreed to in writing, software
 * distributed under the License is distributed on an "AS IS" BASIS,
 * WITHOUT WARRANTIES OR CONDITIONS OF ANY KIND, either express or implied.
 * See the License for the specific language governing permissions and
 * limitations under the License.
 */

/* namespace com.google.zxing { */

/* import java.util.Map; */

import BinaryBitmap from './BinaryBitmap';
import Result from './Result';
import DecodeHintType from './DecodeHintType';

export default Reader;

/**
 * Implementations of this interface can decode an image of a barcode in some format into
 * the it: string encodes. For example, {@link com.google.zxing.qrcode.QRCodeReader} can
 * decode a QR code. The decoder may optionally receive hints from the caller which may help
 * it decode more quickly or accurately.
 *
 * See {@link MultiFormatReader}, which attempts to determine what barcode
 * format is present within the image as well, and then decodes it accordingly.
 *
 * @author Sean Owen
 * @author dswitkin@google.com (Daniel Switkin)
 */
interface Reader {

<<<<<<< HEAD
  /**
   * Locates and decodes a barcode in some format within an image.
   *
   * @param image image of barcode to decode
   * @return which: string the barcode encodes
   * @throws NotFoundException if no potential barcode is found
   * @throws ChecksumException if a potential barcode is found but does not pass its checksum
   * @throws FormatException if a potential barcode is found but format is invalid
 */
  // decode(image: BinaryBitmap): Result /*throws NotFoundException, ChecksumException, FormatException */
=======
    /**
     * Locates and decodes a barcode in some format within an image.
     *
     * @param image image of barcode to decode
     * @return which: string the barcode encodes
     * @throws NotFoundException if no potential barcode is found
     * @throws ChecksumException if a potential barcode is found but does not pass its checksum
     * @throws FormatException if a potential barcode is found but format is invalid
     * @override decode
     */
    decode(image: BinaryBitmap): Result;
>>>>>>> 9e92e55c

  /**
   * Locates and decodes a barcode in some format within an image. This method also accepts
   * hints, each possibly associated to some data, which may help the implementation decode.
   *
   * @param image image of barcode to decode
   * @param hints passed as a {@link Map} from {@link DecodeHintType}
   * to arbitrary data. The
   * meaning of the data depends upon the hint type. The implementation may or may not do
   * anything with these hints.
   *
   * @return which: string the barcode encodes
   *
   * @throws NotFoundException if no potential barcode is found
   * @throws ChecksumException if a potential barcode is found but does not pass its checksum
   * @throws FormatException if a potential barcode is found but format is invalid
 */
  decode(image: BinaryBitmap, hints?: Map<DecodeHintType, any> | null): Result;

  /**
   * Resets any internal state the implementation has after a decode, to prepare it
   * for reuse.
 */
  reset(): void;

}<|MERGE_RESOLUTION|>--- conflicted
+++ resolved
@@ -38,18 +38,6 @@
  */
 interface Reader {
 
-<<<<<<< HEAD
-  /**
-   * Locates and decodes a barcode in some format within an image.
-   *
-   * @param image image of barcode to decode
-   * @return which: string the barcode encodes
-   * @throws NotFoundException if no potential barcode is found
-   * @throws ChecksumException if a potential barcode is found but does not pass its checksum
-   * @throws FormatException if a potential barcode is found but format is invalid
- */
-  // decode(image: BinaryBitmap): Result /*throws NotFoundException, ChecksumException, FormatException */
-=======
     /**
      * Locates and decodes a barcode in some format within an image.
      *
@@ -61,7 +49,6 @@
      * @override decode
      */
     decode(image: BinaryBitmap): Result;
->>>>>>> 9e92e55c
 
   /**
    * Locates and decodes a barcode in some format within an image. This method also accepts
