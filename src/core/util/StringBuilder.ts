--- conflicted
+++ resolved
@@ -27,16 +27,13 @@
     this.value = this.value.substr(0, n) + c + this.value.substr(n + 1);
   }
 
-<<<<<<< HEAD
-    // @note helper method for RSS Expanded
-    public setLengthToZero(): void {
-        this.value = "";
-    }
+  /**
+   * @note helper method for RSS Expanded
+   */
+  public setLengthToZero(): void {
+      this.value = "";
+  }
 
-    public insert(n: number, c: string) {
-        this.value = this.value.substr(0, n) + c + this.value.substr(n + c.length);
-    }
-=======
   public toString(): string {
     return this.value;
   }
@@ -44,5 +41,4 @@
   public insert(n: number, c: string) {
     this.value = this.value.substr(0, n) + c + this.value.substr(n + c.length);
   }
->>>>>>> bf1bbfe5
 }