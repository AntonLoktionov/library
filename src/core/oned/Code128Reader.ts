--- conflicted
+++ resolved
@@ -37,157 +37,6 @@
  */
 export default class Code128Reader extends OneDReader {
 
-<<<<<<< HEAD
-  private static CODE_PATTERNS: number[][] = [
-    [2, 1, 2, 2, 2, 2],
-    [2, 2, 2, 1, 2, 2],
-    [2, 2, 2, 2, 2, 1],
-    [1, 2, 1, 2, 2, 3],
-    [1, 2, 1, 3, 2, 2],
-    [1, 3, 1, 2, 2, 2],
-    [1, 2, 2, 2, 1, 3],
-    [1, 2, 2, 3, 1, 2],
-    [1, 3, 2, 2, 1, 2],
-    [2, 2, 1, 2, 1, 3],
-    [2, 2, 1, 3, 1, 2],
-    [2, 3, 1, 2, 1, 2],
-    [1, 1, 2, 2, 3, 2],
-    [1, 2, 2, 1, 3, 2],
-    [1, 2, 2, 2, 3, 1],
-    [1, 1, 3, 2, 2, 2],
-    [1, 2, 3, 1, 2, 2],
-    [1, 2, 3, 2, 2, 1],
-    [2, 2, 3, 2, 1, 1],
-    [2, 2, 1, 1, 3, 2],
-    [2, 2, 1, 2, 3, 1],
-    [2, 1, 3, 2, 1, 2],
-    [2, 2, 3, 1, 1, 2],
-    [3, 1, 2, 1, 3, 1],
-    [3, 1, 1, 2, 2, 2],
-    [3, 2, 1, 1, 2, 2],
-    [3, 2, 1, 2, 2, 1],
-    [3, 1, 2, 2, 1, 2],
-    [3, 2, 2, 1, 1, 2],
-    [3, 2, 2, 2, 1, 1],
-    [2, 1, 2, 1, 2, 3],
-    [2, 1, 2, 3, 2, 1],
-    [2, 3, 2, 1, 2, 1],
-    [1, 1, 1, 3, 2, 3],
-    [1, 3, 1, 1, 2, 3],
-    [1, 3, 1, 3, 2, 1],
-    [1, 1, 2, 3, 1, 3],
-    [1, 3, 2, 1, 1, 3],
-    [1, 3, 2, 3, 1, 1],
-    [2, 1, 1, 3, 1, 3],
-    [2, 3, 1, 1, 1, 3],
-    [2, 3, 1, 3, 1, 1],
-    [1, 1, 2, 1, 3, 3],
-    [1, 1, 2, 3, 3, 1],
-    [1, 3, 2, 1, 3, 1],
-    [1, 1, 3, 1, 2, 3],
-    [1, 1, 3, 3, 2, 1],
-    [1, 3, 3, 1, 2, 1],
-    [3, 1, 3, 1, 2, 1],
-    [2, 1, 1, 3, 3, 1],
-    [2, 3, 1, 1, 3, 1],
-    [2, 1, 3, 1, 1, 3],
-    [2, 1, 3, 3, 1, 1],
-    [2, 1, 3, 1, 3, 1],
-    [3, 1, 1, 1, 2, 3],
-    [3, 1, 1, 3, 2, 1],
-    [3, 3, 1, 1, 2, 1],
-    [3, 1, 2, 1, 1, 3],
-    [3, 1, 2, 3, 1, 1],
-    [3, 3, 2, 1, 1, 1],
-    [3, 1, 4, 1, 1, 1],
-    [2, 2, 1, 4, 1, 1],
-    [4, 3, 1, 1, 1, 1],
-    [1, 1, 1, 2, 2, 4],
-    [1, 1, 1, 4, 2, 2],
-    [1, 2, 1, 1, 2, 4],
-    [1, 2, 1, 4, 2, 1],
-    [1, 4, 1, 1, 2, 2],
-    [1, 4, 1, 2, 2, 1],
-    [1, 1, 2, 2, 1, 4],
-    [1, 1, 2, 4, 1, 2],
-    [1, 2, 2, 1, 1, 4],
-    [1, 2, 2, 4, 1, 1],
-    [1, 4, 2, 1, 1, 2],
-    [1, 4, 2, 2, 1, 1],
-    [2, 4, 1, 2, 1, 1],
-    [2, 2, 1, 1, 1, 4],
-    [4, 1, 3, 1, 1, 1],
-    [2, 4, 1, 1, 1, 2],
-    [1, 3, 4, 1, 1, 1],
-    [1, 1, 1, 2, 4, 2],
-    [1, 2, 1, 1, 4, 2],
-    [1, 2, 1, 2, 4, 1],
-    [1, 1, 4, 2, 1, 2],
-    [1, 2, 4, 1, 1, 2],
-    [1, 2, 4, 2, 1, 1],
-    [4, 1, 1, 2, 1, 2],
-    [4, 2, 1, 1, 1, 2],
-    [4, 2, 1, 2, 1, 1],
-    [2, 1, 2, 1, 4, 1],
-    [2, 1, 4, 1, 2, 1],
-    [4, 1, 2, 1, 2, 1],
-    [1, 1, 1, 1, 4, 3],
-    [1, 1, 1, 3, 4, 1],
-    [1, 3, 1, 1, 4, 1],
-    [1, 1, 4, 1, 1, 3],
-    [1, 1, 4, 3, 1, 1],
-    [4, 1, 1, 1, 1, 3],
-    [4, 1, 1, 3, 1, 1],
-    [1, 1, 3, 1, 4, 1],
-    [1, 1, 4, 1, 3, 1],
-    [3, 1, 1, 1, 4, 1],
-    [4, 1, 1, 1, 3, 1],
-    [2, 1, 1, 4, 1, 2],
-    [2, 1, 1, 2, 1, 4],
-    [2, 1, 1, 2, 3, 2],
-    [2, 3, 3, 1, 1, 1, 2]];
-
-  private static MAX_AVG_VARIANCE = 0.25;
-  private static MAX_INDIVIDUAL_VARIANCE = 0.7;
-
-  private static CODE_SHIFT = 98;
-
-  private static CODE_CODE_C = 99;
-  private static CODE_CODE_B = 100;
-  private static CODE_CODE_A = 101;
-
-  private static CODE_FNC_1 = 102;
-  private static CODE_FNC_2 = 97;
-  private static CODE_FNC_3 = 96;
-  private static CODE_FNC_4_A = 101;
-  private static CODE_FNC_4_B = 100;
-
-  private static CODE_START_A = 103;
-  private static CODE_START_B = 104;
-  private static CODE_START_C = 105;
-  private static CODE_STOP = 106;
-
-  private static findStartPattern(row: BitArray): number[] {
-    const width = row.getSize();
-    const rowOffset = row.getNextSet(0);
-
-    let counterPosition = 0;
-    const counters = [0, 0, 0, 0, 0, 0];
-    let patternStart = rowOffset;
-    let isWhite = false;
-    const patternLength = 6;
-
-    for (let i = rowOffset; i < width; i++) {
-      if (row.get(i) !== isWhite) {
-        counters[counterPosition]++;
-      } else {
-        if (counterPosition === (patternLength - 1)) {
-          let bestVariance = Code128Reader.MAX_AVG_VARIANCE;
-          let bestMatch = -1;
-          for (let startCode = Code128Reader.CODE_START_A; startCode <= Code128Reader.CODE_START_C; startCode++) {
-            const variance = OneDReader.patternMatchVariance(counters,
-              Code128Reader.CODE_PATTERNS[startCode], Code128Reader.MAX_INDIVIDUAL_VARIANCE);
-=======
     private static CODE_PATTERNS: Int32Array[] = [
         Int32Array.from([2, 1, 2, 2, 2, 2]),
         Int32Array.from([2, 2, 2, 1, 2, 2]),
@@ -298,29 +147,29 @@
         Int32Array.from([2, 3, 3, 1, 1, 1, 2]),
       ];
 
-    private static MAX_AVG_VARIANCE = 0.25;
-    private static MAX_INDIVIDUAL_VARIANCE = 0.7;
-
-    private static CODE_SHIFT = 98;
-
-    private static CODE_CODE_C = 99;
-    private static CODE_CODE_B = 100;
-    private static CODE_CODE_A = 101;
-
-    private static CODE_FNC_1 = 102;
-    private static CODE_FNC_2 = 97;
-    private static CODE_FNC_3 = 96;
-    private static CODE_FNC_4_A = 101;
-    private static CODE_FNC_4_B = 100;
-
-    private static CODE_START_A = 103;
-    private static CODE_START_B = 104;
-    private static CODE_START_C = 105;
-    private static CODE_STOP = 106;
-
-    private static findStartPattern(row: BitArray): number[] {
-        const width = row.getSize();
-        const rowOffset = row.getNextSet(0);
+  private static MAX_AVG_VARIANCE = 0.25;
+  private static MAX_INDIVIDUAL_VARIANCE = 0.7;
+
+  private static CODE_SHIFT = 98;
+
+  private static CODE_CODE_C = 99;
+  private static CODE_CODE_B = 100;
+  private static CODE_CODE_A = 101;
+
+  private static CODE_FNC_1 = 102;
+  private static CODE_FNC_2 = 97;
+  private static CODE_FNC_3 = 96;
+  private static CODE_FNC_4_A = 101;
+  private static CODE_FNC_4_B = 100;
+
+  private static CODE_START_A = 103;
+  private static CODE_START_B = 104;
+  private static CODE_START_C = 105;
+  private static CODE_STOP = 106;
+
+  private static findStartPattern(row: BitArray): Int32Array {
+    const width = row.getSize();
+    const rowOffset = row.getNextSet(0);
 
         let counterPosition = 0;
         let counters = Int32Array.from([0, 0, 0, 0, 0, 0]);
@@ -328,57 +177,16 @@
         let isWhite = false;
         const patternLength = 6;
 
-        for (let i = rowOffset; i < width; i++) {
-            if (row.get(i) !== isWhite) {
-                counters[counterPosition]++;
-            } else {
-                if (counterPosition === (patternLength - 1)) {
-                    let bestVariance = Code128Reader.MAX_AVG_VARIANCE;
-                    let bestMatch = -1;
-                    for (let startCode = Code128Reader.CODE_START_A; startCode <= Code128Reader.CODE_START_C; startCode++) {
-                        const variance = OneDReader.patternMatchVariance(counters,
-                            Code128Reader.CODE_PATTERNS[startCode], Code128Reader.MAX_INDIVIDUAL_VARIANCE);
-                        if (variance < bestVariance) {
-                            bestVariance = variance;
-                            bestMatch = startCode;
-                        }
-                    }
-                    // Look for whitespace before start pattern, >= 50% of width of start pattern
-                    if (bestMatch >= 0 &&
-                        row.isRange(Math.max(0, patternStart - (i - patternStart) / 2), patternStart, false)) {
-                        return [patternStart, i, bestMatch];
-                    }
-                    patternStart += counters[0] + counters[1];
-
-                    // .splice(0, 2) manually:
-                    counters = counters.slice(2, counters.length);
-
-                    // the line ahead copies the elements we would
-                    // like to keep in the array instead of simply deleting
-                    // the undesired ones, because guess what,
-                    // .splice doesn't work on typed arrays
-
-                    counters[counterPosition - 1] = 0;
-                    counters[counterPosition] = 0;
-                    counterPosition--;
-                } else {
-                    counterPosition++;
-                }
-                counters[counterPosition] = 1;
-                isWhite = !isWhite;
-            }
-        }
-        throw new NotFoundException();
-    }
-
-    private static decodeCode(row: BitArray, counters: Int32Array, rowOffset: number): number {
-        OneDReader.recordPattern(row, rowOffset, counters);
-        let bestVariance = Code128Reader.MAX_AVG_VARIANCE; // worst variance we'll accept
-        let bestMatch = -1;
-        for (let d = 0; d < Code128Reader.CODE_PATTERNS.length; d++) {
-            const pattern = Code128Reader.CODE_PATTERNS[d];
-            const variance = this.patternMatchVariance(counters, pattern, Code128Reader.MAX_INDIVIDUAL_VARIANCE);
->>>>>>> 0447642e
+    for (let i = rowOffset; i < width; i++) {
+      if (row.get(i) !== isWhite) {
+        counters[counterPosition]++;
+      } else {
+        if (counterPosition === (patternLength - 1)) {
+          let bestVariance = Code128Reader.MAX_AVG_VARIANCE;
+          let bestMatch = -1;
+          for (let startCode = Code128Reader.CODE_START_A; startCode <= Code128Reader.CODE_START_C; startCode++) {
+            const variance = OneDReader.patternMatchVariance(counters,
+              Code128Reader.CODE_PATTERNS[startCode], Code128Reader.MAX_INDIVIDUAL_VARIANCE);
             if (variance < bestVariance) {
               bestVariance = variance;
               bestMatch = startCode;
@@ -387,11 +195,11 @@
           // Look for whitespace before start pattern, >= 50% of width of start pattern
           if (bestMatch >= 0 &&
             row.isRange(Math.max(0, patternStart - (i - patternStart) / 2), patternStart, false)) {
-            return [patternStart, i, bestMatch];
+            return Int32Array.from([patternStart, i, bestMatch]);
           }
           patternStart += counters[0] + counters[1];
 
-          counters.splice(0, 2);
+          counters = counters.slice(2, counters.length - 1);
           counters[counterPosition - 1] = 0;
           counters[counterPosition] = 0;
           counterPosition--;
@@ -405,7 +213,7 @@
     throw new NotFoundException();
   }
 
-  private static decodeCode(row: BitArray, counters: number[], rowOffset: number): number {
+  private static decodeCode(row: BitArray, counters: Int32Array, rowOffset: number): number {
     OneDReader.recordPattern(row, rowOffset, counters);
     let bestVariance = Code128Reader.MAX_AVG_VARIANCE; // worst variance we'll accept
     let bestMatch = -1;
@@ -457,7 +265,7 @@
 
     let lastStart = startPatternInfo[0];
     let nextStart = startPatternInfo[1];
-    const counters: number[] = [0, 0, 0, 0, 0, 0];
+    const counters: Int32Array = Int32Array.from([0, 0, 0, 0, 0, 0]);
 
     let lastCode = 0;
     let code = 0;
@@ -472,14 +280,8 @@
       const unshift = isNextShifted;
       isNextShifted = false;
 
-<<<<<<< HEAD
       // Save off last code
       lastCode = code;
-=======
-        let lastStart = startPatternInfo[0];
-        let nextStart = startPatternInfo[1];
-        const counters: Int32Array = Int32Array.from([0, 0, 0, 0, 0, 0]);
->>>>>>> 0447642e
 
       // Decode another code from image
       code = Code128Reader.decodeCode(row, counters, nextStart);
