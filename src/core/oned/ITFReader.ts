--- conflicted
+++ resolved
@@ -35,82 +35,9 @@
  */
 export default class ITFReader extends OneDReader {
 
-<<<<<<< HEAD
   // private static W = 3; // Pixel width of a 3x wide line
   // private static w = 2; // Pixel width of a 2x wide line
   // private static N = 1; // Pixed width of a narrow line
-
-  private static PATTERNS: number[][] = [
-    [1, 1, 2, 2, 1], // 0
-    [2, 1, 1, 1, 2], // 1
-    [1, 2, 1, 1, 2], // 2
-    [2, 2, 1, 1, 1], // 3
-    [1, 1, 2, 1, 2], // 4
-    [2, 1, 2, 1, 1], // 5
-    [1, 2, 2, 1, 1], // 6
-    [1, 1, 1, 2, 2], // 7
-    [2, 1, 1, 2, 1], // 8
-    [1, 2, 1, 2, 1], // 9
-    [1, 1, 3, 3, 1], // 0
-    [3, 1, 1, 1, 3], // 1
-    [1, 3, 1, 1, 3], // 2
-    [3, 3, 1, 1, 1], // 3
-    [1, 1, 3, 1, 3], // 4
-    [3, 1, 3, 1, 1], // 5
-    [1, 3, 3, 1, 1], // 6
-    [1, 1, 1, 3, 3], // 7
-    [3, 1, 1, 3, 1], // 8
-    [1, 3, 1, 3, 1]  // 9
-  ];
-
-  private static MAX_AVG_VARIANCE = 0.38;
-  private static MAX_INDIVIDUAL_VARIANCE = 0.5;
-
-
-
-  /* /!** Valid ITF lengths. Anything longer than the largest value is also allowed. *!/*/
-  private static DEFAULT_ALLOWED_LENGTHS: number[] = [6, 8, 10, 12, 14];
-
-  // Stores the actual narrow line width of the image being decoded.
-  private narrowLineWidth = -1;
-
-  /*/!**
-   * Start/end guard pattern.
-   *
-   * Note: The end pattern is reversed because the row is reversed before
-   * searching for the END_PATTERN
-   *!/*/
-  private static START_PATTERN = [1, 1, 1, 1];
-  private static END_PATTERN_REVERSED: number[][] = [
-    [1, 1, 2], // 2x
-    [1, 1, 3]  // 3x
-  ];
-
-  // See ITFWriter.PATTERNS
-  /*
-
-  /!**
-   * Patterns of Wide / Narrow lines to indicate each digit
-   *!/
-  */
-
-  public decodeRow(rowNumber: number, row: BitArray, hints?: Map<DecodeHintType, any>): Result {
-
-    // Find out where the Middle section (payload) starts & ends
-    let startRange: number[] = this.decodeStart(row);
-    let endRange: number[] = this.decodeEnd(row);
-
-    let result: StringBuilder = new StringBuilder();
-    ITFReader.decodeMiddle(row, startRange[1], endRange[0], result);
-    let resultString: string = result.toString();
-
-    let allowedLengths: number[] = null;
-    if (hints != null) {
-      allowedLengths = hints.get(DecodeHintType.ALLOWED_LENGTHS);
-=======
-    private static W = 3; // Pixel width of a 3x wide line
-    private static w = 2; // Pixel width of a 2x wide line
-    private static N = 1; // Pixed width of a narrow line
 
     private static PATTERNS: Int32Array[] = [
         Int32Array.from([1, 1, 2, 2, 1]), // 0
@@ -135,16 +62,16 @@
         Int32Array.from([1, 3, 1, 3, 1])  // 9
     ];
 
-    private static  MAX_AVG_VARIANCE = 0.38;
-    private static  MAX_INDIVIDUAL_VARIANCE = 0.5;
-
-
-
-    /* /!** Valid ITF lengths. Anything longer than the largest value is also allowed. *!/*/
-    private static DEFAULT_ALLOWED_LENGTHS: number[] = [6, 8, 10, 12, 14];
-
-    // Stores the actual narrow line width of the image being decoded.
-    private narrowLineWidth = -1;
+  private static MAX_AVG_VARIANCE = 0.38;
+  private static MAX_INDIVIDUAL_VARIANCE = 0.5;
+
+
+
+  /* /!** Valid ITF lengths. Anything longer than the largest value is also allowed. *!/*/
+  private static DEFAULT_ALLOWED_LENGTHS: number[] = [6, 8, 10, 12, 14];
+
+  // Stores the actual narrow line width of the image being decoded.
+  private narrowLineWidth = -1;
 
     /*/!**
      * Start/end guard pattern.
@@ -158,123 +85,31 @@
         Int32Array.from([1, 1, 3])  // 3x
     ];
 
-    // See ITFWriter.PATTERNS
-    /*
-
-    /!**
-     * Patterns of Wide / Narrow lines to indicate each digit
-     *!/
-    */
-
-    public decodeRow(rowNumber: number, row: BitArray, hints?: Map<DecodeHintType, any>): Result {
-
-        // Find out where the Middle section (payload) starts & ends
-        let startRange: number[] = this.decodeStart(row);
-        let endRange: number[] = this.decodeEnd(row);
-
-        let result: StringBuilder = new StringBuilder();
-        ITFReader.decodeMiddle(row, startRange[1], endRange[0], result);
-        let resultString: string = result.toString();
-
-        let allowedLengths: number[] = null;
-        if (hints != null) {
-            allowedLengths = hints.get(DecodeHintType.ALLOWED_LENGTHS);
-
-        }
-        if (allowedLengths == null) {
-            allowedLengths = ITFReader.DEFAULT_ALLOWED_LENGTHS;
-        }
-
-        // To avoid false positives with 2D barcodes (and other patterns), make
-        // an assumption that the decoded string must be a 'standard' length if it's short
-        let length: number = resultString.length;
-        let lengthOK: boolean = false;
-        let maxAllowedLength: number = 0;
-
-        for (let value of allowedLengths) {
-            if (length === value) {
-                lengthOK = true;
-                break;
-            }
-            if (value > maxAllowedLength) {
-                maxAllowedLength = value;
-            }
-        }
-
-        if (!lengthOK && length > maxAllowedLength) {
-            lengthOK = true;
-        }
-
-        if (!lengthOK) {
-            throw new FormatException();
-        }
-
-        const points: ResultPoint[] = [new ResultPoint(startRange[1], rowNumber), new ResultPoint(endRange[0], rowNumber)];
-
-        let resultReturn: Result = new Result(
-            resultString,
-            null, // no natural byte representation for these barcodes
-            0,
-            points,
-            BarcodeFormat.ITF,
-            new Date().getTime()
-        );
->>>>>>> 0447642e
-
-    }
-<<<<<<< HEAD
+  // See ITFWriter.PATTERNS
+  /*
+
+  /!**
+   * Patterns of Wide / Narrow lines to indicate each digit
+   *!/
+  */
+
+  public decodeRow(rowNumber: number, row: BitArray, hints?: Map<DecodeHintType, any>): Result {
+
+    // Find out where the Middle section (payload) starts & ends
+    let startRange: number[] = this.decodeStart(row);
+    let endRange: number[] = this.decodeEnd(row);
+
+    let result: StringBuilder = new StringBuilder();
+    ITFReader.decodeMiddle(row, startRange[1], endRange[0], result);
+    let resultString: string = result.toString();
+
+    let allowedLengths: number[] = null;
+    if (hints != null) {
+      allowedLengths = hints.get(DecodeHintType.ALLOWED_LENGTHS);
+
+    }
     if (allowedLengths == null) {
       allowedLengths = ITFReader.DEFAULT_ALLOWED_LENGTHS;
-=======
-    /*
-    /!**
-     * @param row          row of black/white values to search
-     * @param payloadStart offset of start pattern
-     * @param resultString {@link StringBuilder} to append decoded chars to
-     * @throws NotFoundException if decoding could not complete successfully
-     *!/*/
-    private static decodeMiddle(
-        row: BitArray,
-        payloadStart: number,
-        payloadEnd: number,
-        resultString: StringBuilder
-    ) {
-
-        // Digits are interleaved in pairs - 5 black lines for one digit, and the
-        // 5
-        // interleaved white lines for the second digit.
-        // Therefore, need to scan 10 lines and then
-        // split these into two arrays
-
-        let counterDigitPair: Int32Array = new Int32Array(10); // 10
-        let counterBlack: Int32Array = new Int32Array(5); // 5
-        let counterWhite: Int32Array = new Int32Array(5); // 5
-
-        counterDigitPair.fill(0);
-        counterBlack.fill(0);
-        counterWhite.fill(0);
-
-        while (payloadStart < payloadEnd) {
-
-            // Get 10 runs of black/white.
-            OneDReader.recordPattern(row, payloadStart, counterDigitPair);
-            // Split them into each array
-            for (let k = 0; k < 5; k++) {
-                let twoK: number = 2 * k;
-                counterBlack[k] = counterDigitPair[twoK];
-                counterWhite[k] = counterDigitPair[twoK + 1];
-            }
-
-            let bestMatch: number = ITFReader.decodeDigit(counterBlack);
-            resultString.append(bestMatch.toString());
-            bestMatch = this.decodeDigit(counterWhite);
-            resultString.append(bestMatch.toString());
-
-            counterDigitPair.forEach(function(counterDigit) {
-                payloadStart += counterDigit;
-            });
-        }
->>>>>>> 0447642e
     }
 
     // To avoid false positives with 2D barcodes (and other patterns), make
@@ -334,9 +169,9 @@
     // Therefore, need to scan 10 lines and then
     // split these into two arrays
 
-    let counterDigitPair: number[] = new Array(10); // 10
-    let counterBlack: number[] = new Array(5); // 5
-    let counterWhite: number[] = new Array(5); // 5
+        let counterDigitPair: Int32Array = new Int32Array(10); // 10
+        let counterBlack: Int32Array = new Int32Array(5); // 5
+        let counterWhite: Int32Array = new Int32Array(5); // 5
 
     counterDigitPair.fill(0);
     counterBlack.fill(0);
@@ -362,7 +197,6 @@
         payloadStart += counterDigit;
       });
     }
-<<<<<<< HEAD
   }
 
   /*/!**
@@ -482,47 +316,6 @@
       row.reverse();
     }
   }
-
-  /*
-  /!**
-   * @param row       row of black/white values to search
-   * @param rowOffset position to start search
-   * @param pattern   pattern of counts of number of black and white pixels that are
-   *                  being searched for as a pattern
-   * @return start/end horizontal offset of guard pattern, as an array of two
-   *         ints
-   * @throws NotFoundException if pattern is not found
-   *!/*/
-  private static findGuardPattern(
-    row: BitArray,
-    rowOffset: number,
-    pattern: number[]
-  ): number[] {
-
-    let patternLength: number = pattern.length;
-    let counters: number[] = new Array(patternLength);
-    let width: number = row.getSize();
-    let isWhite: boolean = false;
-
-    let counterPosition: number = 0;
-    let patternStart: number = rowOffset;
-
-    counters.fill(0);
-
-    for (let x = rowOffset; x < width; x++) {
-      if (row.get(x) !== isWhite) {
-        counters[counterPosition]++;
-      } else {
-        if (counterPosition === patternLength - 1) {
-          if (OneDReader.patternMatchVariance(counters, pattern, ITFReader.MAX_INDIVIDUAL_VARIANCE) < ITFReader.MAX_AVG_VARIANCE) {
-            return [patternStart, x];
-          }
-          patternStart += counters[0] + counters[1];
-          System.arraycopy(counters, 2, counters, 0, counterPosition - 1);
-          counters[counterPosition - 1] = 0;
-          counters[counterPosition] = 0;
-          counterPosition--;
-=======
 
     /*
     /!**
@@ -545,33 +338,33 @@
         let width: number = row.getSize();
         let isWhite: boolean = false;
 
-        let counterPosition: number = 0;
-        let patternStart: number = rowOffset;
-
-        counters.fill(0);
-
-        for (let x = rowOffset; x < width; x++) {
-            if (row.get(x) !== isWhite) {
-                counters[counterPosition]++;
-            } else {
-                if (counterPosition === patternLength - 1) {
-                    if (OneDReader.patternMatchVariance(counters, pattern, ITFReader.MAX_INDIVIDUAL_VARIANCE) < ITFReader.MAX_AVG_VARIANCE) {
-                        return [patternStart, x];
-                    }
-                    patternStart += counters[0] + counters[1];
-                    System.arraycopy(counters, 2, counters, 0, counterPosition - 1);
-                    counters[counterPosition - 1] = 0;
-                    counters[counterPosition] = 0;
-                    counterPosition--;
-                } else {
-                    counterPosition++;
-                }
-                counters[counterPosition] = 1;
-                isWhite = !isWhite;
-            }
+    let counterPosition: number = 0;
+    let patternStart: number = rowOffset;
+
+    counters.fill(0);
+
+    for (let x = rowOffset; x < width; x++) {
+      if (row.get(x) !== isWhite) {
+        counters[counterPosition]++;
+      } else {
+        if (counterPosition === patternLength - 1) {
+          if (OneDReader.patternMatchVariance(counters, pattern, ITFReader.MAX_INDIVIDUAL_VARIANCE) < ITFReader.MAX_AVG_VARIANCE) {
+            return [patternStart, x];
+          }
+          patternStart += counters[0] + counters[1];
+          System.arraycopy(counters, 2, counters, 0, counterPosition - 1);
+          counters[counterPosition - 1] = 0;
+          counters[counterPosition] = 0;
+          counterPosition--;
+        } else {
+          counterPosition++;
         }
-        throw new NotFoundException();
-    }
+        counters[counterPosition] = 1;
+        isWhite = !isWhite;
+      }
+    }
+    throw new NotFoundException();
+  }
 
     /*/!**
      * Attempts to decode a sequence of ITF black/white lines into single
@@ -583,47 +376,6 @@
      *!/*/
     private static decodeDigit(counters: Int32Array): number {
 
-        let bestVariance: number = ITFReader.MAX_AVG_VARIANCE; // worst variance we'll accept
-        let bestMatch: number = -1;
-        let max: number = ITFReader.PATTERNS.length;
-
-        for (let i = 0; i < max; i++) {
-
-            let pattern = ITFReader.PATTERNS[i];
-            let variance: number = OneDReader.patternMatchVariance(counters, pattern, ITFReader.MAX_INDIVIDUAL_VARIANCE);
-
-            if (variance < bestVariance) {
-                bestVariance = variance;
-                bestMatch = i;
-            } else if (variance === bestVariance) {
-                // if we find a second 'best match' with the same variance, we can not reliably report to have a suitable match
-                bestMatch = -1;
-            }
-        }
-
-        if (bestMatch >= 0) {
-            return bestMatch % 10;
->>>>>>> 0447642e
-        } else {
-          counterPosition++;
-        }
-        counters[counterPosition] = 1;
-        isWhite = !isWhite;
-      }
-    }
-    throw new NotFoundException();
-  }
-
-  /*/!**
-   * Attempts to decode a sequence of ITF black/white lines into single
-   * digit.
-   *
-   * @param counters the counts of runs of observed black/white/black/... values
-   * @return The decoded digit
-   * @throws NotFoundException if digit cannot be decoded
-   *!/*/
-  private static decodeDigit(counters: number[]): number {
-
     let bestVariance: number = ITFReader.MAX_AVG_VARIANCE; // worst variance we'll accept
     let bestMatch: number = -1;
     let max: number = ITFReader.PATTERNS.length;
