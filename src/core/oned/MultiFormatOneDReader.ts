/*
 * Copyright 2008 ZXing authors
 *
 * Licensed under the Apache License, Version 2.0 (the "License");
 * you may not use this file except in compliance with the License.
 * You may obtain a copy of the License at
 *
 *      http://www.apache.org/licenses/LICENSE-2.0
 *
 * Unless required by applicable law or agreed to in writing, software
 * distributed under the License is distributed on an "AS IS" BASIS,
 * WITHOUT WARRANTIES OR CONDITIONS OF ANY KIND, either express or implied.
 * See the License for the specific language governing permissions and
 * limitations under the License.
 */

/* namespace com.google.zxing.oned { */

import BarcodeFormat from '../BarcodeFormat';
import BitArray from '../common/BitArray';
import DecodeHintType from '../DecodeHintType';
import NotFoundException from '../NotFoundException';
import Result from '../Result';
import Code128Reader from './Code128Reader';
import Code39Reader from './Code39Reader';
import ITFReader from './ITFReader';
import MultiFormatUPCEANReader from './MultiFormatUPCEANReader';
import OneDReader from './OneDReader';
import RSSExpandedReader from './rss/expanded/RSSExpandedReader';
import RSS14Reader from './rss/RSS14Reader';

/**
 * @author Daniel Switkin <dswitkin@google.com>
 * @author Sean Owen
 */
export default class MultiFormatOneDReader extends OneDReader {

  private readers: OneDReader[] = [];

  public constructor(hints?: Map<DecodeHintType, any>) {
    super();
    const possibleFormats = !hints ? null : <BarcodeFormat[]>hints.get(DecodeHintType.POSSIBLE_FORMATS);
    const useCode39CheckDigit = hints && hints.get(DecodeHintType.ASSUME_CODE_39_CHECK_DIGIT) !== undefined;

    if (possibleFormats) {
      if (possibleFormats.includes(BarcodeFormat.EAN_13) ||
        possibleFormats.includes(BarcodeFormat.UPC_A) ||
        possibleFormats.includes(BarcodeFormat.EAN_8) ||
        possibleFormats.includes(BarcodeFormat.UPC_E)) {
        this.readers.push(new MultiFormatUPCEANReader(hints));
      }
      if (possibleFormats.includes(BarcodeFormat.CODE_39)) {
        this.readers.push(new Code39Reader(useCode39CheckDigit));
      }
      // if (possibleFormats.includes(BarcodeFormat.CODE_93)) {
      //   this.readers.push(new Code93Reader());
      // }
      if (possibleFormats.includes(BarcodeFormat.CODE_128)) {
        this.readers.push(new Code128Reader());
      }
      if (possibleFormats.includes(BarcodeFormat.ITF)) {
        this.readers.push(new ITFReader());
      }
      // if (possibleFormats.includes(BarcodeFormat.CODABAR)) {
      //   this.readers.push(new CodaBarReader());
      // }
      if (possibleFormats.includes(BarcodeFormat.RSS_14)) {
        this.readers.push(new RSS14Reader());
      }
<<<<<<< HEAD

      // if (possibleFormats.includes(BarcodeFormat.RSS_EXPANDED)) {
      //   this.readers.push(new RSSExpandedReader());
      // }
=======
      if (possibleFormats.includes(BarcodeFormat.RSS_EXPANDED)) {
        console.warn('RSS Expanded reader IS NOT ready for production yet! use at your own risk.');
        this.readers.push(new RSSExpandedReader());
      }
>>>>>>> e7d06784
    }
    if (this.readers.length === 0) {
      this.readers.push(new MultiFormatUPCEANReader(hints));
      this.readers.push(new Code39Reader());
      // this.readers.push(new CodaBarReader());
      // this.readers.push(new Code93Reader());
      this.readers.push(new MultiFormatUPCEANReader(hints));
      this.readers.push(new Code128Reader());
      this.readers.push(new ITFReader());
      this.readers.push(new RSS14Reader());
      // this.readers.push(new RSSExpandedReader());
    }
  }

  // @Override
  public decodeRow(
    rowNumber: number,
    row: BitArray,
    hints: Map<DecodeHintType, any>
  ): Result {

    for (let i = 0; i < this.readers.length; i++) {
      try {
        return this.readers[i].decodeRow(rowNumber, row, hints);
      } catch (re) {
        // continue
      }
    }

    throw new NotFoundException();
  }

  // @Override
  public reset(): void {
    this.readers.forEach(reader => reader.reset());
  }
}<|MERGE_RESOLUTION|>--- conflicted
+++ resolved
@@ -67,17 +67,10 @@
       if (possibleFormats.includes(BarcodeFormat.RSS_14)) {
         this.readers.push(new RSS14Reader());
       }
-<<<<<<< HEAD
-
-      // if (possibleFormats.includes(BarcodeFormat.RSS_EXPANDED)) {
-      //   this.readers.push(new RSSExpandedReader());
-      // }
-=======
       if (possibleFormats.includes(BarcodeFormat.RSS_EXPANDED)) {
         console.warn('RSS Expanded reader IS NOT ready for production yet! use at your own risk.');
         this.readers.push(new RSSExpandedReader());
       }
->>>>>>> e7d06784
     }
     if (this.readers.length === 0) {
       this.readers.push(new MultiFormatUPCEANReader(hints));
