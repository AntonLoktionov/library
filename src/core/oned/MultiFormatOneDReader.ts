/*
 * Copyright 2008 ZXing authors
 *
 * Licensed under the Apache License, Version 2.0 (the "License");
 * you may not use this file except in compliance with the License.
 * You may obtain a copy of the License at
 *
 *      http://www.apache.org/licenses/LICENSE-2.0
 *
 * Unless required by applicable law or agreed to in writing, software
 * distributed under the License is distributed on an "AS IS" BASIS,
 * WITHOUT WARRANTIES OR CONDITIONS OF ANY KIND, either express or implied.
 * See the License for the specific language governing permissions and
 * limitations under the License.
 */

/*namespace com.google.zxing.oned {*/

import BarcodeFormat from '../BarcodeFormat';
import BitArray from '../common/BitArray';
import DecodeHintType from '../DecodeHintType';
import NotFoundException from '../NotFoundException';
import Result from '../Result';
import Code128Reader from './Code128Reader';
import Code39Reader from './Code39Reader';
import ITFReader from './ITFReader';
import MultiFormatUPCEANReader from './MultiFormatUPCEANReader';
import OneDReader from './OneDReader';
import RSSExpandedReader from './rss/expanded/RSSExpandedReader';
import RSS14Reader from './rss/RSS14Reader';

/**
 * @author Daniel Switkin <dswitkin@google.com>
 * @author Sean Owen
 */
export default class MultiFormatOneDReader extends OneDReader {

  private readers: OneDReader[] = [];

<<<<<<< HEAD
  public constructor(hints: Map<DecodeHintType, any>) {
    super();
    const possibleFormats = !hints ? null : <BarcodeFormat[]>hints.get(DecodeHintType.POSSIBLE_FORMATS);
    const useCode39CheckDigit = hints && hints.get(DecodeHintType.ASSUME_CODE_39_CHECK_DIGIT) !== undefined;

    if (possibleFormats) {
      if (possibleFormats.includes(BarcodeFormat.EAN_13) ||
        possibleFormats.includes(BarcodeFormat.EAN_8)) {
        this.readers.push(new MultiFormatUPCEANReader(hints));
      }
      // if (possibleFormats.includes(BarcodeFormat.EAN_13) ||
      //     possibleFormats.includes(BarcodeFormat.UPC_A) ||
      //     possibleFormats.includes(BarcodeFormat.EAN_8) ||
      //     possibleFormats.includes(BarcodeFormat.UPC_E)) {
      //   readers.push(new MultiFormatUPCEANReader(hints));
      // }
      if (possibleFormats.includes(BarcodeFormat.CODE_39)) {
        this.readers.push(new Code39Reader(useCode39CheckDigit));
      }
      // if (possibleFormats.includes(BarcodeFormat.CODE_93)) {
      //    this.readers.push(new Code93Reader());
      // }
      if (possibleFormats.includes(BarcodeFormat.CODE_128)) {
        this.readers.push(new Code128Reader());
      }
      if (possibleFormats.includes(BarcodeFormat.ITF)) {
        this.readers.push(new ITFReader());
      }
      // if (possibleFormats.includes(BarcodeFormat.CODABAR)) {
      //    this.readers.push(new CodaBarReader());
      // }
      if (possibleFormats.includes(BarcodeFormat.RSS_14)) {
        this.readers.push(new RSS14Reader());
      }
      if (possibleFormats.includes(BarcodeFormat.RSS_EXPANDED)) {
        this.readers.push(new RSSExpandedReader());
      }
=======
    public constructor(hints?: Map<DecodeHintType, any>) {
        super();
        const possibleFormats = !hints ? null : <BarcodeFormat[]>hints.get(DecodeHintType.POSSIBLE_FORMATS);
        const useCode39CheckDigit = hints && hints.get(DecodeHintType.ASSUME_CODE_39_CHECK_DIGIT) !== undefined;

        if (possibleFormats) {
            if (possibleFormats.includes(BarcodeFormat.EAN_13) ||
                possibleFormats.includes(BarcodeFormat.EAN_8)||
                possibleFormats.includes(BarcodeFormat.UPC_A)) {
                this.readers.push(new MultiFormatUPCEANReader(hints));
            }
            // if (possibleFormats.includes(BarcodeFormat.EAN_13) ||
            //     possibleFormats.includes(BarcodeFormat.UPC_A) ||
            //     possibleFormats.includes(BarcodeFormat.EAN_8) ||
            //     possibleFormats.includes(BarcodeFormat.UPC_E)) {
            //   readers.push(new MultiFormatUPCEANReader(hints));
            // }
            if (possibleFormats.includes(BarcodeFormat.CODE_39)) {
               this.readers.push(new Code39Reader(useCode39CheckDigit));
            }
            // if (possibleFormats.includes(BarcodeFormat.CODE_93)) {
            //    this.readers.push(new Code93Reader());
            // }
            if (possibleFormats.includes(BarcodeFormat.CODE_128)) {
                this.readers.push(new Code128Reader());
            }
            if (possibleFormats.includes(BarcodeFormat.ITF)) {
               this.readers.push(new ITFReader());
            }
            // if (possibleFormats.includes(BarcodeFormat.CODABAR)) {
            //    this.readers.push(new CodaBarReader());
            // }
             if (possibleFormats.includes(BarcodeFormat.RSS_14)) {
                this.readers.push(new RSS14Reader());
             }
            // if (possibleFormats.includes(BarcodeFormat.RSS_EXPANDED)) {
            //   this.readers.push(new RSSExpandedReader());
            // }
        }
        if (this.readers.length === 0) {
            // this.readers.push(new MultiFormatUPCEANReader(hints));
            this.readers.push(new Code39Reader());
            // this.readers.push(new CodaBarReader());
            // this.readers.push(new Code93Reader());
            this.readers.push(new MultiFormatUPCEANReader(hints));
            this.readers.push(new Code128Reader());
            this.readers.push(new ITFReader());
            this.readers.push(new RSS14Reader());
            // this.readers.push(new RSSExpandedReader());
        }
>>>>>>> 0447642e
    }
    if (this.readers.length === 0) {
      // this.readers.push(new MultiFormatUPCEANReader(hints));
      this.readers.push(new Code39Reader());
      // this.readers.push(new CodaBarReader());
      // this.readers.push(new Code93Reader());
      this.readers.push(new MultiFormatUPCEANReader(hints));
      this.readers.push(new Code128Reader());
      this.readers.push(new ITFReader());
      this.readers.push(new RSS14Reader());
      this.readers.push(new RSSExpandedReader());
    }
  }

  // @Override
  public decodeRow(
    rowNumber: number,
    row: BitArray,
    hints: Map<DecodeHintType, any>
  ): Result {

    for (let i = 0; i < this.readers.length; i++) {
      try {
        return this.readers[i].decodeRow(rowNumber, row, hints);
      } catch (re) {
        // continue
      }
    }

    throw new NotFoundException();
  }

  // @Override
  public reset(): void {
    this.readers.forEach(reader => reader.reset());
  }
}<|MERGE_RESOLUTION|>--- conflicted
+++ resolved
@@ -37,23 +37,18 @@
 
   private readers: OneDReader[] = [];
 
-<<<<<<< HEAD
-  public constructor(hints: Map<DecodeHintType, any>) {
+  public constructor(hints?: Map<DecodeHintType, any>) {
     super();
     const possibleFormats = !hints ? null : <BarcodeFormat[]>hints.get(DecodeHintType.POSSIBLE_FORMATS);
     const useCode39CheckDigit = hints && hints.get(DecodeHintType.ASSUME_CODE_39_CHECK_DIGIT) !== undefined;
 
     if (possibleFormats) {
       if (possibleFormats.includes(BarcodeFormat.EAN_13) ||
-        possibleFormats.includes(BarcodeFormat.EAN_8)) {
+        possibleFormats.includes(BarcodeFormat.UPC_A) ||
+        possibleFormats.includes(BarcodeFormat.EAN_8) ||
+        possibleFormats.includes(BarcodeFormat.UPC_E)) {
         this.readers.push(new MultiFormatUPCEANReader(hints));
       }
-      // if (possibleFormats.includes(BarcodeFormat.EAN_13) ||
-      //     possibleFormats.includes(BarcodeFormat.UPC_A) ||
-      //     possibleFormats.includes(BarcodeFormat.EAN_8) ||
-      //     possibleFormats.includes(BarcodeFormat.UPC_E)) {
-      //   readers.push(new MultiFormatUPCEANReader(hints));
-      // }
       if (possibleFormats.includes(BarcodeFormat.CODE_39)) {
         this.readers.push(new Code39Reader(useCode39CheckDigit));
       }
@@ -75,61 +70,9 @@
       if (possibleFormats.includes(BarcodeFormat.RSS_EXPANDED)) {
         this.readers.push(new RSSExpandedReader());
       }
-=======
-    public constructor(hints?: Map<DecodeHintType, any>) {
-        super();
-        const possibleFormats = !hints ? null : <BarcodeFormat[]>hints.get(DecodeHintType.POSSIBLE_FORMATS);
-        const useCode39CheckDigit = hints && hints.get(DecodeHintType.ASSUME_CODE_39_CHECK_DIGIT) !== undefined;
-
-        if (possibleFormats) {
-            if (possibleFormats.includes(BarcodeFormat.EAN_13) ||
-                possibleFormats.includes(BarcodeFormat.EAN_8)||
-                possibleFormats.includes(BarcodeFormat.UPC_A)) {
-                this.readers.push(new MultiFormatUPCEANReader(hints));
-            }
-            // if (possibleFormats.includes(BarcodeFormat.EAN_13) ||
-            //     possibleFormats.includes(BarcodeFormat.UPC_A) ||
-            //     possibleFormats.includes(BarcodeFormat.EAN_8) ||
-            //     possibleFormats.includes(BarcodeFormat.UPC_E)) {
-            //   readers.push(new MultiFormatUPCEANReader(hints));
-            // }
-            if (possibleFormats.includes(BarcodeFormat.CODE_39)) {
-               this.readers.push(new Code39Reader(useCode39CheckDigit));
-            }
-            // if (possibleFormats.includes(BarcodeFormat.CODE_93)) {
-            //    this.readers.push(new Code93Reader());
-            // }
-            if (possibleFormats.includes(BarcodeFormat.CODE_128)) {
-                this.readers.push(new Code128Reader());
-            }
-            if (possibleFormats.includes(BarcodeFormat.ITF)) {
-               this.readers.push(new ITFReader());
-            }
-            // if (possibleFormats.includes(BarcodeFormat.CODABAR)) {
-            //    this.readers.push(new CodaBarReader());
-            // }
-             if (possibleFormats.includes(BarcodeFormat.RSS_14)) {
-                this.readers.push(new RSS14Reader());
-             }
-            // if (possibleFormats.includes(BarcodeFormat.RSS_EXPANDED)) {
-            //   this.readers.push(new RSSExpandedReader());
-            // }
-        }
-        if (this.readers.length === 0) {
-            // this.readers.push(new MultiFormatUPCEANReader(hints));
-            this.readers.push(new Code39Reader());
-            // this.readers.push(new CodaBarReader());
-            // this.readers.push(new Code93Reader());
-            this.readers.push(new MultiFormatUPCEANReader(hints));
-            this.readers.push(new Code128Reader());
-            this.readers.push(new ITFReader());
-            this.readers.push(new RSS14Reader());
-            // this.readers.push(new RSSExpandedReader());
-        }
->>>>>>> 0447642e
     }
     if (this.readers.length === 0) {
-      // this.readers.push(new MultiFormatUPCEANReader(hints));
+      this.readers.push(new MultiFormatUPCEANReader(hints));
       this.readers.push(new Code39Reader());
       // this.readers.push(new CodaBarReader());
       // this.readers.push(new Code93Reader());
