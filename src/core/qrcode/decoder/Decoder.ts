--- conflicted
+++ resolved
@@ -74,12 +74,8 @@
    * @return text and bytes encoded within the QR Code
    * @throws FormatException if the QR Code cannot be decoded
    * @throws ChecksumException if error correction fails
-<<<<<<< HEAD
- */
-=======
    * @override decode
    */
->>>>>>> 9e92e55c
   public decodeBitMatrix(bits: BitMatrix, hints?: Map<DecodeHintType, any>): DecoderResult {
 
     // Construct a parser and read version, error-correction level
