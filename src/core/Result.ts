/*
 * Copyright 2007 ZXing authors
 *
 * Licensed under the Apache License, Version 2.0 (the "License");
 * you may not use this file except in compliance with the License.
 * You may obtain a copy of the License at
 *
 *      http://www.apache.org/licenses/LICENSE-2.0
 *
 * Unless required by applicable law or agreed to in writing, software
 * distributed under the License is distributed on an "AS IS" BASIS,
 * WITHOUT WARRANTIES OR CONDITIONS OF ANY KIND, either express or implied.
 * See the License for the specific language governing permissions and
 * limitations under the License.
 */

/* namespace com.google.zxing { */

/* import java.util.EnumMap; */
/* import java.util.Map; */
import ResultPoint from './ResultPoint';
import BarcodeFormat from './BarcodeFormat';
import System from './util/System';
import ResultMetadataType from './ResultMetadataType';
import { long } from '../customTypings';
import { isBarcodeFormatValue } from './util/BarcodeFormaHelpers';

/**
 * <p>Encapsulates the result of decoding a barcode within an image.</p>
 *
 * @author Sean Owen
 */
export default class Result {

<<<<<<< HEAD
  private resultMetadata: Map<ResultMetadataType, Object>;

  // public constructor(private text: string,
  //               Uint8Array rawBytes,
  //               ResultPoconst resultPoints: Int32Array,
  //               BarcodeFormat format) {
  //   this(text, rawBytes, resultPoints, format, System.currentTimeMillis())
  // }

  // public constructor(text: string,
  //               Uint8Array rawBytes,
  //               ResultPoconst resultPoints: Int32Array,
  //               BarcodeFormat format,
  //               long timestamp) {
  //   this(text, rawBytes, rawBytes == null ? 0 : 8 * rawBytes.length,
  //        resultPoints, format, timestamp)
  // }

  public constructor(private text: string,
    private rawBytes: Uint8Array,
    private numBits: number /* int */ = rawBytes == null ? 0 : 8 * rawBytes.length,
    private resultPoints: ResultPoint[],
    private format: BarcodeFormat,
    private timestamp: number /* long */ = System.currentTimeMillis()) {
    this.text = text;
    this.rawBytes = rawBytes;
    if (undefined === numBits || null === numBits) {
      this.numBits = (rawBytes === null || rawBytes === undefined) ? 0 : 8 * rawBytes.length;
    } else {
      this.numBits = numBits;
=======
    private resultMetadata: Map<ResultMetadataType, Object>;
    private numBits: number;
    private resultPoints: ResultPoint[];
    private format: BarcodeFormat;

    public constructor(
      text: string,
      rawBytes: Uint8Array,
      resultPoints: ResultPoint[],
      format: BarcodeFormat,
    );
    public constructor(
      text: string,
      rawBytes: Uint8Array,
      resultPoints: ResultPoint[],
      format: BarcodeFormat,
      timestamp: long,
    );
    public constructor(
      text: string,
      rawBytes: Uint8Array,
      numBits: number,
      resultPoints: ResultPoint[],
      format: BarcodeFormat,
      timestamp: number
    );
    public constructor(
      private text: string,
      private rawBytes: Uint8Array,
      numBits_resultPoints: number | ResultPoint[],
      resultPoints_format: ResultPoint[] | BarcodeFormat | any,
      format_timestamp: BarcodeFormat | long | any = null,
      private timestamp: long = System.currentTimeMillis()
    ) {
      // checks overloading order from most to least params

      // check overload 3
      if (numBits_resultPoints instanceof Number && Array.isArray(resultPoints_format) && isBarcodeFormatValue(format_timestamp)) {
        numBits_resultPoints = rawBytes == null ? 0 : 8 * rawBytes.length;
        this.constructorImpl(text, rawBytes, numBits_resultPoints, resultPoints_format, format_timestamp, timestamp);
        return;
      }

      // check overload 2
      if (Array.isArray(resultPoints_format) && isBarcodeFormatValue(format_timestamp)) {
        this.constructorOverload2(text, rawBytes, resultPoints_format, format_timestamp, timestamp);
        return;
      }

      // check overload 1
      if (typeof text === 'string' && rawBytes instanceof Uint8Array && Array.isArray(numBits_resultPoints) && isBarcodeFormatValue(resultPoints_format)) {
        this.constructorOverload1(text, rawBytes, numBits_resultPoints, resultPoints_format);
        return;
      }

      // throw no supported overload exception
      throw new Error('No supported overload for the given combination of parameters.');
    }

    private constructorOverload1(
      text: string,
      rawBytes: Uint8Array,
      resultPoints: ResultPoint[],
      format: BarcodeFormat,
    ) {
      return this.constructorOverload2(text, rawBytes, resultPoints, format, System.currentTimeMillis());
    }

    private constructorOverload2(
      text: string,
      rawBytes: Uint8Array,
      resultPoints: ResultPoint[],
      format: BarcodeFormat,
      timestamp: number /* long */,
    ) {
      return this.constructorImpl(text, rawBytes, rawBytes == null ? 0 : 8 * rawBytes.length,
           resultPoints, format, timestamp);
    }

    private constructorImpl(
      text: string,
      rawBytes: Uint8Array,
      numBits: number,
      resultPoints: ResultPoint[],
      format: BarcodeFormat,
      timestamp: number
    ) {
      this.text = text;
      this.rawBytes = rawBytes;
      if (undefined === numBits || null === numBits) {
        this.numBits = (rawBytes === null || rawBytes === undefined) ? 0 : 8 * rawBytes.length;
      } else {
        this.numBits = numBits;
      }
      this.resultPoints = resultPoints;
      this.format = format;
      this.resultMetadata = null;
      if (undefined === timestamp || null === timestamp) {
        this.timestamp = System.currentTimeMillis();
      } else {
        this.timestamp = timestamp;
      }
>>>>>>> 9e92e55c
    }
    this.resultPoints = resultPoints;
    this.format = format;
    this.resultMetadata = null;
    if (undefined === timestamp || null === timestamp) {
      this.timestamp = System.currentTimeMillis();
    } else {
      this.timestamp = timestamp;
    }
  }

  /**
   * @return raw text encoded by the barcode
 */
  public getText(): string {
    return this.text;
  }

  /**
   * @return raw bytes encoded by the barcode, if applicable, otherwise {@code null}
 */
  public getRawBytes(): Uint8Array {
    return this.rawBytes;
  }

  /**
   * @return how many bits of {@link #getRawBytes()} are valid; typically 8 times its length
   * @since 3.3.0
 */
  public getNumBits(): number /* int */ {
    return this.numBits;
  }

  /**
   * @return points related to the barcode in the image. These are typically points
   *         identifying finder patterns or the corners of the barcode. The exact meaning is
   *         specific to the type of barcode that was decoded.
 */
  public getResultPoints(): Array<ResultPoint> {
    return this.resultPoints;
  }

  /**
   * @return {@link BarcodeFormat} representing the format of the barcode that was decoded
 */
  public getBarcodeFormat(): BarcodeFormat {
    return this.format;
  }

  /**
   * @return {@link Map} mapping {@link ResultMetadataType} keys to values. May be
   *   {@code null}. This contains optional metadata about what was detected about the barcode,
   *   like orientation.
 */
  public getResultMetadata(): Map<ResultMetadataType, Object> {
    return this.resultMetadata;
  }

  public putMetadata(type: ResultMetadataType, value: Object): void {
    if (this.resultMetadata === null) {
      this.resultMetadata = new Map<ResultMetadataType, Object>();
    }
    this.resultMetadata.set(type, value);
  }

  public putAllMetadata(metadata: Map<ResultMetadataType, Object>): void {
    if (metadata !== null) {
      if (this.resultMetadata === null) {
        this.resultMetadata = metadata;
      } else {
        this.resultMetadata = new Map(metadata);
      }
    }
  }

  public addResultPoints(newPoints: Array<ResultPoint>): void {
    const oldPoints = this.resultPoints;
    if (oldPoints === null) {
      this.resultPoints = newPoints;
    } else if (newPoints !== null && newPoints.length > 0) {
      const allPoints = new Array<ResultPoint>(oldPoints.length + newPoints.length);
      System.arraycopy(oldPoints, 0, allPoints, 0, oldPoints.length);
      System.arraycopy(newPoints, 0, allPoints, oldPoints.length, newPoints.length);
      this.resultPoints = allPoints;
    }
  }

  public getTimestamp(): number/* long */ {
    return this.timestamp;
  }

  /* @Override */
  public toString(): string {
    return this.text;
  }

}<|MERGE_RESOLUTION|>--- conflicted
+++ resolved
@@ -32,38 +32,6 @@
  */
 export default class Result {
 
-<<<<<<< HEAD
-  private resultMetadata: Map<ResultMetadataType, Object>;
-
-  // public constructor(private text: string,
-  //               Uint8Array rawBytes,
-  //               ResultPoconst resultPoints: Int32Array,
-  //               BarcodeFormat format) {
-  //   this(text, rawBytes, resultPoints, format, System.currentTimeMillis())
-  // }
-
-  // public constructor(text: string,
-  //               Uint8Array rawBytes,
-  //               ResultPoconst resultPoints: Int32Array,
-  //               BarcodeFormat format,
-  //               long timestamp) {
-  //   this(text, rawBytes, rawBytes == null ? 0 : 8 * rawBytes.length,
-  //        resultPoints, format, timestamp)
-  // }
-
-  public constructor(private text: string,
-    private rawBytes: Uint8Array,
-    private numBits: number /* int */ = rawBytes == null ? 0 : 8 * rawBytes.length,
-    private resultPoints: ResultPoint[],
-    private format: BarcodeFormat,
-    private timestamp: number /* long */ = System.currentTimeMillis()) {
-    this.text = text;
-    this.rawBytes = rawBytes;
-    if (undefined === numBits || null === numBits) {
-      this.numBits = (rawBytes === null || rawBytes === undefined) ? 0 : 8 * rawBytes.length;
-    } else {
-      this.numBits = numBits;
-=======
     private resultMetadata: Map<ResultMetadataType, Object>;
     private numBits: number;
     private resultPoints: ResultPoint[];
@@ -166,15 +134,13 @@
       } else {
         this.timestamp = timestamp;
       }
->>>>>>> 9e92e55c
-    }
-    this.resultPoints = resultPoints;
-    this.format = format;
-    this.resultMetadata = null;
-    if (undefined === timestamp || null === timestamp) {
-      this.timestamp = System.currentTimeMillis();
-    } else {
-      this.timestamp = timestamp;
+    }
+
+    /**
+     * @return raw text encoded by the barcode
+     */
+    public getText(): string {
+        return this.text;
     }
   }
 
