--- conflicted
+++ resolved
@@ -14,13 +14,9 @@
  * limitations under the License.
  */
 
-<<<<<<< HEAD
-=======
 
 import StringBuilder from './util/StringBuilder';
->>>>>>> ab000ee0
 import UnsupportedOperationException from './UnsupportedOperationException';
-import StringBuilder from './util/StringBuilder';
 
 /*namespace com.google.zxing {*/
 
