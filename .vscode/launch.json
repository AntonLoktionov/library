--- conflicted
+++ resolved
@@ -128,8 +128,6 @@
         "--paths",
         "./src/test/core/aztec/**/*.spec.ts"
       ],
-<<<<<<< HEAD
-=======
       "internalConsoleOptions": "openOnSessionStart"
     },
     {
@@ -151,7 +149,6 @@
         "./src/test/core/multi/**/*.spec.ts"
       ],
       "internalConsoleOptions": "openOnSessionStart"
->>>>>>> 9e92e55c
     }
   ]
 }